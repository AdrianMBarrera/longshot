--- conflicted
+++ resolved
@@ -190,7 +190,7 @@
             .value_name("float")
             .help("Minimum estimated quality (Phred-scaled) of allele observation on read to use for genotyping/haplotyping.")
             .display_order(92)
-            .default_value("7.0"))
+            .default_value("0.0"))
         .arg(Arg::with_name("Haplotype assignment quality")
             .short("y")
             .long("hap_assignment_qual")
@@ -542,7 +542,7 @@
         store_read_id,
     };
 
-    /*
+
     eprintln!("{} Estimating alignment parameters...", print_time());
     let alignment_parameters = estimate_alignment_parameters(
         &bamfile_name,
@@ -552,8 +552,8 @@
         max_cigar_indel as u32,
     )
     .chain_err(|| "Error estimating alignment parameters.")?;
-    */
-
+
+    /*
     let alignment_parameters = AlignmentParameters {
         emission_probs: EmissionProbs {equal: 0.982, not_equal: 0.006, insertion: 1.0, deletion:1.0},
         transition_probs: TransitionProbs {match_from_match: 0.879,
@@ -564,6 +564,7 @@
             match_from_insertion: 0.85,
             insertion_from_insertion: 0.15}
     };
+    */
 
 
     /***********************************************************************************************/
@@ -790,71 +791,6 @@
     )
     .chain_err(|| "Error during haplotype/genotype iteration procedure.")?;
 
-<<<<<<< HEAD
-    /*
-    if use_poa {
-        /***********************************************************************************************/
-    // PERFORM PARTIAL ORDER ALIGNMENT TO FIND NEW VARIANTS
-    /***********************************************************************************************/
-    let (h1,h2) = separate_reads_by_haplotype(&flist, LogProb::from(Prob(0.99)));
-
-    eprintln!("{} Using Partial Order Alignment (POA) to find new variants...", print_time());
-
-    let mut varlist_poa = call_potential_snvs::call_potential_variants_poa(&bamfile_name,
-    &fasta_file,
-    &interval,
-    &h1,
-    &h2,
-    max_cov,
-    min_mapq,
-    alignment_parameters.ln());
-
-    eprintln!("{} Merging POA variants with pileup SNVs...",print_time());
-
-    varlist.combine(&mut varlist_poa);
-
-    print_variant_debug(&mut varlist, &interval, &variant_debug_directory,&"4.0.new_potential_SNVs_after_POA.vcf", max_cov, &density_params, &sample_name);
-
-    eprintln!("{} {} potential variants after POA.", print_time(),varlist.lst.len());
-
-    /***********************************************************************************************/
-    // PRODUCE FRAGMENT DATA FOR NEW VARIANTS
-    /***********************************************************************************************/
-    eprintln!("{} Producing condensed read data for POA variants...",print_time());
-    let mut flist2 = extract_fragments::extract_fragments(&bamfile_name,
-    &fasta_file,
-    &varlist,
-    &interval,
-    extract_fragment_parameters,
-    alignment_parameters,
-    None);  // Some(flist)
-
-    call_genotypes_no_haplotypes(&flist2, &mut varlist, &genotype_priors, max_p_miscall); // temporary
-    print_variant_debug(&mut varlist, &interval, &variant_debug_directory,&"5.0.realigned_genotypes_after_POA.vcf", max_cov, &density_params, &sample_name);
-
-    eprintln!("{} Iteratively assembling haplotypes and refining genotypes (with POA variants)...",print_time());
-    call_genotypes_with_haplotypes(&mut flist2, &mut varlist, &interval, &genotype_priors,
-    &variant_debug_directory, 6, max_cov, max_p_miscall, &sample_name, ll_delta);
-
-    /***********************************************************************************************/
-    // PERFORM FINAL FILTERING STEPS AND PRINT OUTPUT VCF
-    /***********************************************************************************************/
-    //calculate_mec(&flist2, &mut varlist);
-    }
-
-    let debug_filename = if use_poa {
-    "7.0.final_genotypes.vcf"
-    } else {
-    "4.0.final_genotypes.vcf"
-    };
-     */
-
-    // calculate MEC-based statistics for variants and blocks
-    calculate_mec(&flist, &mut varlist)
-        .chain_err(|| "Error calculating MEC for haplotype blocks.")?;
-
-=======
->>>>>>> 9e7ce988
     // if haplotype-based read separation is turned on,
     // write BAM files for h1,h2, and unassigned
     match hap_bam_prefix {
@@ -962,7 +898,7 @@
         )
         .chain_err(|| "Error extracting fragments for new POA variants.")?;
 
-        call_genotypes_no_haplotypes(&flist2, &mut varlist, &genotype_priors, max_p_miscall)
+        call_genotypes_no_haplotypes(&flist2, &mut varlist, &genotype_priors)
             .chain_err(|| "Error calling initial genotypes for new POA variants.")?;
 
         print_variant_debug(
@@ -988,7 +924,6 @@
             7,
             max_cov,
             &density_params,
-            max_p_miscall,
             &sample_name,
             ll_delta,
         )
@@ -1003,7 +938,7 @@
     }
 
     // calculate MEC-based statistics for variants and blocks
-    calculate_mec(&flist, &mut varlist, max_p_miscall)
+    calculate_mec(&flist, &mut varlist)
         .chain_err(|| "Error calculating MEC for haplotype blocks.")?;
 
     let debug_filename = if use_poa {
