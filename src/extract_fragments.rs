--- conflicted
+++ resolved
@@ -814,12 +814,7 @@
             frag_ix: usize::MAX, // this will be assigned a correct value soon after all fragments extracted
             var_ix: var_cluster[v as usize].ix,
             allele: best_allele,
-<<<<<<< HEAD
-            qual: qual,
-            one_minus_qual: LogProb::ln_one_minus_exp(&qual),
-=======
             allele_probs: allele_probs
->>>>>>> cb81ad76
         });
     }
 
