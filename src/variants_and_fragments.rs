//! Data structures to represent variants and haplotype fragments defined over those variants.

use bio::stats::LogProb;
use call_potential_snvs::VARLIST_CAPACITY;
use errors::*;
use genotype_probs::*;
use hashbrown::HashMap;
use rust_htslib::bam;
use rust_htslib::bam::Read;
use rust_htslib::bcf;
use rust_htslib::bcf::Read as bcfread;
use std::cmp::Ordering;
use std::convert::From;
use std::fmt;
use util::*;

#[derive(Clone)]
pub struct FragCall {
<<<<<<< HEAD
    pub frag_ix: usize,          // index into fragment list
    pub var_ix: usize,           // index into variant list
    pub allele: u8,              // allele call
    pub qual: LogProb,           // LogProb probability the call is an error
    pub one_minus_qual: LogProb, // LogProb 1-probability the call is an error
=======
    pub frag_ix: usize,            // index into fragment list
    pub var_ix: usize,             // index into variant list
    pub allele: u8,                // allele call
    pub allele_probs: Vec<LogProb> // the probability of each allele
>>>>>>> cb81ad76
}

#[derive(Clone)]
pub struct Fragment {
    pub id: Option<String>,
    pub calls: Vec<FragCall>,
    pub p_read_hap: [LogProb; 2],
    pub reverse_strand: bool,
}

#[repr(u8)]
#[derive(Debug, Copy, Clone, Eq, PartialEq)]
pub enum VarFilter {
    Pass = 0,
    Density = 1,
    Depth = 2,
    DensityAndDepth = 3,
    StrandBias = 4,
    DensityAndStrandBias = 5,
    DepthAndStrandBias = 6,
    DensityAndDepthAndStrandBias = 7,
}

impl fmt::Display for VarFilter {
    fn fmt(&self, f: &mut fmt::Formatter) -> fmt::Result {
        match *self {
            VarFilter::Pass => write!(f, "PASS"),
            VarFilter::Density => write!(f, "dn"),
            VarFilter::Depth => write!(f, "dp"),
            VarFilter::DensityAndDepth => write!(f, "dn;dp"),
            VarFilter::StrandBias => write!(f, "sb"),
            VarFilter::DensityAndStrandBias => write!(f, "dn;sb"),
            VarFilter::DepthAndStrandBias => write!(f, "dp;sb"),
            VarFilter::DensityAndDepthAndStrandBias => write!(f, "dn;dp;sb"),
        }
    }
}

impl From<usize> for VarFilter {
    fn from(item: usize) -> Self {
        match item {
            0 => VarFilter::Pass,
            1 => VarFilter::Density,
            2 => VarFilter::Depth,
            3 => VarFilter::DensityAndDepth,
            4 => VarFilter::StrandBias,
            5 => VarFilter::DensityAndStrandBias,
            6 => VarFilter::DepthAndStrandBias,
            7 => VarFilter::DensityAndDepthAndStrandBias,
            _ => {
                panic!("Invalid value while combining variant filters");
            }
        }
    }
}

impl VarFilter {
    // rhs is filter to add
    pub fn add_filter(&mut self, filter: VarFilter) {
        *self = VarFilter::from(*self as usize | filter as usize)
    }
    pub fn has_filter(&self, filter: VarFilter) -> bool {
        (*self as usize & filter as usize) != 0
    }
}

#[derive(Debug, Clone)]
pub struct Var {
    pub ix: usize,
    pub tid: u32,
    pub pos0: usize,
    pub alleles: Vec<String>, // ref allele is alleles[0] and each that follows is a variant allele
    pub dp: usize,
    // depth of coverage
    pub allele_counts: Vec<u16>, // indices match up with those of Var.alleles
    pub allele_counts_forward: Vec<u16>, // indices match up with those of Var.alleles
    pub allele_counts_reverse: Vec<u16>, // indices match up with those of Var.alleles
    pub ambiguous_count: u16,
    pub qual: f64,
    pub filter: VarFilter, // bitwise flag holding filter info: 0 == PASS, 1 == dp, 2 == dn, 3 == dp && dn
    pub genotype: Genotype,
    //pub unphased: bool, // whether the variant has been explicity flagged as unphased
    pub gq: f64,
    pub unphased_genotype: Genotype,
    pub unphased_gq: f64,
    pub genotype_post: GenotypeProbs, // genotype posteriors[a1][a2] is log posterior of phased a1|a2 haplotype
    // e.g. genotype_posteriors[2][0] is the log posterior probability of 2|0 haplotype
    pub phase_set: Option<usize>,
    pub strand_bias_pvalue: f64, // fisher's exact test strand bias Pvalue
    pub mec: usize,              // mec for variant
    pub mec_frac_variant: f64,   // mec fraction for this variant
    pub mec_frac_block: f64,     // mec fraction for this haplotype block
    pub mean_allele_qual: f64,
    pub dp_any_mq: usize,
    pub mq10_frac: f64,
    pub mq20_frac: f64,
    pub mq30_frac: f64,
    pub mq40_frac: f64,
    pub mq50_frac: f64,
}

impl Var {
    fn longest_allele_len(&self) -> Result<usize> {
        Ok(self
            .alleles
            .iter()
            .map(|x| x.len())
            .max()
            .chain_err(|| "Error obtaining max allele length.")?)
    }

    pub fn possible_genotypes(&self) -> Vec<Genotype> {
        possible_genotypes(&self.alleles)
    }
}

impl Ord for Var {
    fn cmp(&self, other: &Var) -> Ordering {
        if self.tid == other.tid {
            self.pos0.cmp(&other.pos0)
        } else {
            self.tid.cmp(&other.tid)
        }
    }
}

impl PartialOrd for Var {
    fn partial_cmp(&self, other: &Var) -> Option<Ordering> {
        Some(self.cmp(other))
    }
}

impl PartialEq for Var {
    fn eq(&self, other: &Var) -> bool {
        self.tid == other.tid && self.pos0 == other.pos0
    }
}

impl Eq for Var {}

#[derive(Debug, Clone)]
pub struct VarList {
    pub lst: Vec<Var>,
    ix: HashMap<u32, Vec<usize>>, // key is TID
    pub target_names: Vec<String>,
}

pub fn parse_vcf_potential_variants(
    vcffile_name: &String,
    bamfile_name: &String,
) -> Result<VarList> {
    // must assert that the VCF file is sorted correctly
    // can we just read it in and then check that it's sorted using the check_sorted function vs the bam's tlist?

    let mut vcf = bcf::Reader::from_path(vcffile_name).chain_err(|| ErrorKind::BCFOpenError)?;
    let vcfh = bcf::Reader::from_path(vcffile_name).chain_err(|| ErrorKind::BCFOpenError)?;

    let target_names = parse_target_names(&bamfile_name)?;
    let bam = bam::Reader::from_path(bamfile_name).chain_err(|| ErrorKind::BamOpenError)?;
    let mut chrom2tid: HashMap<String, usize> = HashMap::new();

    for (t, name) in bam.header().target_names().iter().enumerate() {
        let s: String = u8_to_string(name)?;
        chrom2tid.insert(s, t);
    }

    let mut varlist: Vec<Var> = Vec::with_capacity(VARLIST_CAPACITY);

    for r in vcf.records() {
        let record = r.chain_err(|| ErrorKind::BCFReadError)?;
        // map the VCF rid to chrom name
        // use BAM header to map this to TID
        // fill in the tid, chrom, and pos
        // get the alleles from the vcf record as well

        let rid = record.rid().chain_err(|| "Error accessing vcf RID")?;
        let chrom: String = u8_to_string(vcfh.header().rid2name(rid))?;

        if !chrom2tid.contains_key(&chrom) {
            eprintln!(
                "WARNING: Potential variant VCF contains contig {} not found in BAM contigs.",
                chrom
            );
        }

        let mut alleles: Vec<String> = vec![];
        for a in record.alleles().iter() {
            let s = u8_to_string(a)?;
            alleles.push(s);
        }

        let new_var = Var {
            ix: 0,
            tid: *chrom2tid
                .get(&chrom)
                .chain_err(|| "Error accessing tid from chrom2tid data structure")?
                as u32,
            pos0: record.pos() as usize,
            alleles: alleles.clone(),
            dp: 0,
            allele_counts: vec![0; alleles.len()],
            allele_counts_forward: vec![0; alleles.len()],
            allele_counts_reverse: vec![0; alleles.len()],
            ambiguous_count: 0,
            qual: 0.0,
            filter: VarFilter::Pass,
            genotype: Genotype(0, 0),
            //unphased: false,
            gq: 0.0,
            unphased_genotype: Genotype(0, 0),
            unphased_gq: 0.0,
            genotype_post: GenotypeProbs::uniform(alleles.len()),
            phase_set: None,
            strand_bias_pvalue: 1.0,
            mec: 0,
            mec_frac_variant: 0.0, // mec fraction for this variant
            mec_frac_block: 0.0,   // mec fraction for this haplotype block
            mean_allele_qual: 0.0,
            dp_any_mq: 0,
            mq10_frac: 0.0,
            mq20_frac: 0.0,
            mq30_frac: 0.0,
            mq40_frac: 0.0,
            mq50_frac: 0.0,
        };
        varlist.push(new_var);
    }

    let vlst = VarList::new(varlist, target_names.clone())?;
    vlst.assert_sorted();

    Ok(vlst)
}

/*
impl Index<VarIx> for VarList {
    type Output = Var;

    fn index(&self, var_ix: VarIx) -> &Var {
        &self.lst[var_ix.ix]
    }
}

impl Index<Range<VarIx>> for VarList {
    type Output = VarList;

    fn index(&self, r: Range<VarIx>) -> &Var {
        &self.lst[r.start.ix..r.end.ix]
    }
}*/

impl VarList {
    pub fn new(lst: Vec<Var>, target_names: Vec<String>) -> Result<VarList> {
        let mut v = VarList {
            lst: lst,
            ix: HashMap::new(),
            target_names: target_names,
        };
        v.sort()?;
        Ok(v)
    }

    pub fn len(&self) -> usize {
        self.lst.len()
    }

    pub fn sort(&mut self) -> Result<()> {
        self.lst.sort();
        self.add_ix();
        self.ix.clear();
        self.index_lst()?;
        Ok(())
    }

    pub fn assert_sorted(&self) {
        if self.lst.len() == 0 {
            return;
        }
        for i in 0..self.lst.len() - 1 {
            assert!(
                (self.lst[i].tid < self.lst[i + 1].tid)
                    || (self.lst[i].tid == self.lst[i + 1].tid
                        && self.lst[i].pos0 <= self.lst[i + 1].pos0)
            );
            assert_eq!(self.lst[i].ix, i);
            assert_eq!(self.lst[i + 1].ix, i + 1);
        }
    }

    fn add_ix(&mut self) {
        for i in 0..self.lst.len() {
            self.lst[i].ix = i;
        }
    }

    fn index_lst(&mut self) -> Result<()> {
        // need to throw error if list isn't sorted
        self.assert_sorted();
        // for every chromosome, get the position of the last variant
        // and the varlist index of the first variant on that chromosome
        let mut max_positions: HashMap<u32, usize> = HashMap::new();
        let mut first_ix: HashMap<u32, usize> = HashMap::new();
        for (i, var) in self.lst.iter().enumerate() {
            let mpos: usize = *(max_positions.entry(var.tid).or_insert(0));
            if var.pos0 > mpos {
                max_positions.insert(var.tid, var.pos0);
            }
            if !first_ix.contains_key(&var.tid) {
                first_ix.insert(var.tid, i); // insert varlist index of first variant on chrom
            }
        }

        // for every chrom, iterate up to its last potential variant and create an index that
        // returns the lst index of the next SNV for some position mod 1000
        for (tid, max_pos) in &max_positions {
            let mut v: Vec<usize> = vec![];
            // the first variant after position 0 is the first variant on the chromosome
            let e = match first_ix.get(tid) {
                Some(x) => *x,
                None => {
                    bail!("This dictionary is missing a chromosome!");
                }
            };
            v.push(e);
            // for every subsequent position (1000,2000,3000...) we start at the last position
            // and step forward until we get the first variant at or after that position
            for i in 1..(max_pos / INDEX_FREQ + 1) {
                let index_pos = INDEX_FREQ * i;
                let start = v[i - 1];

                let mut found_var = false;
                for j in start..self.lst.len() {
                    if self.lst[j].pos0 >= index_pos {
                        v.push(j);
                        found_var = true;
                        break;
                    }
                }
                if !found_var {
                    break;
                }
            }
            self.ix.insert(*tid, v); // insert the index vector into the ix dictionary
        }
        Ok(())
    }

    pub fn get_variants_range(&self, interval: GenomicInterval) -> Result<Vec<Var>> {
        // vector of variants to fill and return
        let mut vlst: Vec<Var> = vec![];
        // get the varlist index of a nearby position on the left

        let index_pos = (interval.start_pos as usize) / INDEX_FREQ;

        if index_pos
            >= self
                .ix
                .get(&interval.tid)
                .chain_err(|| {
                    format!(
                        "Error accessing chromosome {} from variant list index.",
                        &interval.chrom
                    )
                })?
                .len()
        {
            return Ok(vlst);
        }

        let mut i = self.ix.get(&interval.tid).chain_err(|| {
            format!(
                "Error accessing chromosome {} from variant list index.",
                &interval.chrom
            )
        })?[index_pos];

        while i < self.lst.len()
            && self.lst[i].tid == interval.tid
            && self.lst[i].pos0 + self.lst[i].longest_allele_len()? <= interval.end_pos as usize
        {
            if self.lst[i].pos0 >= interval.start_pos as usize {
                vlst.push(self.lst[i].clone());
            }
            i += 1;
        }

        for var in &vlst {
            assert!(var.tid == interval.tid);
            assert!(var.pos0 >= interval.start_pos as usize);
            assert!(var.pos0 <= interval.end_pos as usize);
        }

        Ok(vlst)
    }

    fn combine_variant_group(var_group: &mut Vec<Var>) -> Var {
        ///////////////////////////////////////////////////////////////////////////////////
        // PROCEDURE TO MERGE MULTIPLE VCF VARIANTS, EACH WITH MULTIPLE ALLELES
        // 1. find the earliest variant position in the variant list.
        // 2. for every variant with a later position, pad the variant's alleles
        //        at the beginning with enough ref chars to match this position, and
        //        update their position so all the positions are the same.
        // 3. find the longest ref allele out of all the vars. This will be the new ref allele.
        // 4. for every other variant (not longest ref), pad EACH allele at the end with ref chars
        //        until the ref allele is the same length as (step 3)
        // 5. add the unified ref_allele as 0-th allele of new allele list
        // 6. combine the remaining alleles from every variant (non-ref)
        //        into a single vector, sort, and remove duplicates. (vec.dedup())
        // 7. append these unique variant alleles to the new allele list.

        // 1. find the earliest variant position in the variant list.
        let mut min_pos0 = var_group[0].pos0;
        let mut min_pos0_refseq = var_group[0].alleles[0].clone();
        for v in var_group.iter() {
            if v.pos0 < min_pos0
                || (v.pos0 == min_pos0 && v.alleles[0].len() > min_pos0_refseq.len())
            {
                min_pos0 = v.pos0;
                min_pos0_refseq = v.alleles[0].clone();
            }
        }

        // find the last variant end position
        let mut max_end = var_group[0].pos0;
        for v in var_group.iter() {
            if v.pos0 + v.alleles[0].len() > max_end {
                max_end = v.pos0 + v.alleles[0].len();
            }
        }

        // we are going to combine the ref alleles from each variant to infer the longer
        // representation of the reference sequence for the variant region.
        let mut ref_seq = vec!['N'; max_end - min_pos0];
        for v in var_group.iter() {
            let ref_allele_vec: Vec<char> = v.alleles[0].chars().collect::<Vec<char>>();
            let vs: usize = v.pos0 - min_pos0; // variant position in ref_seq vector
            let ve: usize = vs + ref_allele_vec.len();
            for (a, r) in (vs..ve).enumerate() {
                if ref_seq[r] == 'N' {
                    ref_seq[r] = ref_allele_vec[a];
                } else {
                    assert_eq!(ref_seq[r], ref_allele_vec[a]);
                }
            }
        }

        for c in &ref_seq {
            assert_ne!(c, &'N');
        }

        // 2. for every variant with a later position, pad the variant's alleles
        //        at the beginning with enough ref chars to match this position, and
        //        update their position so all the positions are the same.

        for mut v in var_group.iter_mut() {
            if v.pos0 > min_pos0 {
                let diff = v.pos0 - min_pos0;
                // we need to steal the first diff bases from refseq
                let prefix_seq: String = ref_seq[0..diff].iter().collect();
                let mut new_alleles = vec![];

                for allele in v.alleles.iter_mut() {
                    let mut a = prefix_seq.clone();
                    a.push_str(allele);
                    new_alleles.push(a);
                }

                v.alleles = new_alleles;
                v.pos0 = min_pos0
            }
        }

        for v in var_group.iter() {
            assert!(v.pos0 == min_pos0);
        }

        // 3. find the longest ref allele out of all the vars
        let mut longest_ref = var_group[0].alleles[0].clone();
        for v in var_group.iter() {
            if v.alleles[0].len() > longest_ref.len() {
                longest_ref = v.alleles[0].clone();
            }
        }

        // 4. for every other variant (not longest ref), pad EACH allele at the end with ref chars
        //        until the ref allele is the same length as (step 3)

        for v in var_group.iter_mut() {
            if v.alleles[0].len() < longest_ref.len() {
                let diff = longest_ref.len() - v.alleles[0].len();
                // we need to steal the last diff bases from longest_ref
                let suffix_seq: String = longest_ref
                    .chars()
                    .skip(v.alleles[0].len())
                    .take(diff)
                    .collect();
                //let mut new_alleles = vec![];

                for mut allele in v.alleles.iter_mut() {
                    allele.push_str(&suffix_seq.clone());
                    //new_alleles.push(allele);
                }

                //v.alleles = new_alleles;
            }
        }

        for v in var_group.iter() {
            assert!(v.alleles[0] == longest_ref);
        }

        // 5. add the unified ref_allele as 0-th allele of new allele list
        let mut new_allele_lst = vec![var_group[0].alleles[0].clone()];

        // 6. combine the remaining alleles from every variant (non-ref)
        //        into a single vector, sort, and remove duplicates. (vec.dedup())
        let mut var_alleles: Vec<String> = vec![];
        for v in var_group.iter() {
            for a in v.alleles[1..].iter() {
                var_alleles.push(a.clone());
            }
        }
        var_alleles.sort();
        var_alleles.dedup();

        // 7. append these unique variant alleles to the new allele list.

        new_allele_lst.append(&mut var_alleles);
        ///////////////////////////////////////////////////////////////////////////////////

        assert!(new_allele_lst.len() >= 2);

        let mut new_v = var_group[0].clone();
        new_v.allele_counts = vec![0; new_allele_lst.len()];
        new_v.alleles = new_allele_lst.clone();
        new_v.genotype = Genotype(0, 0);
        new_v.gq = 0.0;
        new_v.genotype_post = GenotypeProbs::uniform(new_v.alleles.len());
        new_v.phase_set = None;

        new_v
    }

    pub fn combine(&mut self, other: &mut VarList) -> Result<()> {
        if self.target_names != other.target_names {
            bail!("Target names of variant lists that are being combined are not the same.");
        }

        other.lst.append(&mut self.lst);
        other.lst.sort();

        let mut new_vlst: Vec<Var> = vec![];
        // any variants that start at or after area_start, but before area_end, are added to the group
        let mut var_group: Vec<Var> = vec![];
        let mut area_tid = other.lst[0].tid;
        let mut area_start = other.lst[0].pos0;
        let mut area_end = other.lst[0].pos0 + other.lst[0].alleles[0].len();

        for var in &other.lst {
            if var.tid == area_tid && var.pos0 >= area_start && var.pos0 < area_end {
                var_group.push(var.clone());
                // the new var might overlap, but also extend the variant area
                if var.pos0 + var.alleles[0].len() > area_end {
                    area_end = var.pos0 + var.alleles[0].len();
                }
            } else {
                let new_v = VarList::combine_variant_group(&mut var_group);

                new_vlst.push(new_v);
                // clear out the variant group and add the current variant
                var_group.clear();
                var_group.push(var.clone());
                // set the new "variant area" within which new variants will be said to overlap with this one
                area_tid = var.tid;
                area_start = var.pos0;
                area_end = var.pos0 + var.alleles[0].len();
            }
        }

        // the var_group might have one last variant left in it
        if var_group.len() > 0 {
            let new_v = VarList::combine_variant_group(&mut var_group);
            new_vlst.push(new_v);
        }

        // set the list to the new merged list and re-index it
        self.lst = new_vlst;

        self.sort()?;
        self.assert_sorted();

        // clear out the other VarList since we've mutated it beyond saving
        other.lst.clear();
        other.ix.clear();
        Ok(())
    }
}

pub fn var_filter(
    varlist: &mut VarList,
    density_qual: f64,
    density_dist: usize,
    density_count: usize,
    max_depth: u32,
) {
    for i in 0..varlist.lst.len() {
        if varlist.lst[i].qual < density_qual {
            continue;
        }

        let mut count = 0;
        for j in i + 1..varlist.lst.len() {
            if varlist.lst[j].pos0 - varlist.lst[i].pos0 > density_dist {
                break;
            }
            if varlist.lst[j].qual < density_qual {
                continue;
            }
            count += 1;
            if count > density_count {
                for k in i..j + 1 {
                    varlist.lst[k].filter.add_filter(VarFilter::Density);
                }
            }
        }
    }

    for i in 0..varlist.lst.len() {
        if varlist.lst[i].dp > max_depth as usize {
            varlist.lst[i].filter.add_filter(VarFilter::Depth);
        }
    }
}

#[cfg(test)]
mod tests {
    use super::*;

    #[test]
    fn test_varfilter_cast() {
        assert_eq!(VarFilter::Pass as usize, 0);
        assert_eq!(VarFilter::Density as usize, 1);
        assert_eq!(VarFilter::Depth as usize, 2);
        assert_eq!(VarFilter::DensityAndDepth as usize, 3);
        assert_eq!(VarFilter::StrandBias as usize, 4);
    }

    #[test]
    fn test_varfilter_enum() {
        let pass = VarFilter::Pass;
        let dp = VarFilter::Depth;
        let dn = VarFilter::Density;
        let sb = VarFilter::StrandBias;

        let mut f1 = VarFilter::Pass;
        assert!(!f1.has_filter(dp));
        f1.add_filter(pass);
        assert_eq!(f1, pass);
        f1.add_filter(dp);
        assert!(f1.has_filter(dp));
        assert!(!f1.has_filter(dn));
        assert_eq!(f1, dp);
        f1.add_filter(dn);
        assert!(f1.has_filter(dp));
        assert!(f1.has_filter(dn));
        assert!(!f1.has_filter(sb));
        assert_eq!(f1, VarFilter::DensityAndDepth);
        f1.add_filter(sb);
        assert_eq!(f1, VarFilter::DensityAndDepthAndStrandBias);
        assert!(f1.has_filter(dp));
        assert!(f1.has_filter(dn));
        assert!(f1.has_filter(sb));
    }

    /**********************************************************************************************/
    // TEST VARIANT RANGE LOOKUP
    /**********************************************************************************************/

    fn pos_alleles_eq(vlst1: Vec<Var>, vlst2: Vec<Var>) -> bool {
        for (v1, v2) in vlst1.iter().zip(vlst2.iter()) {
            if v1 != v2 || v1.tid != v2.tid || v1.alleles != v2.alleles || v1.ix != v2.ix {
                return false;
            }
        }
        true
    }

    fn varlist_pos_alleles_eq(vlst1: VarList, vlst2: VarList) -> bool {
        pos_alleles_eq(vlst1.lst, vlst2.lst)
    }

    fn generate_var1(ix: usize, tid: usize, pos0: usize, ra: String, aa: String) -> Var {
        Var {
            ix: ix,
            tid: tid as u32,
            pos0: pos0,
            alleles: vec![ra, aa],
            dp: 40,
            allele_counts: vec![20, 20],
            allele_counts_forward: vec![10, 10],
            allele_counts_reverse: vec![10, 10],
            ambiguous_count: 0,
            qual: 0.0,
            filter: VarFilter::Pass,
            genotype: Genotype(0, 1),
            gq: 0.0,
            mean_allele_qual: 0.0,
            mec: 0,
            strand_bias_pvalue: 0.0,
            mec_frac_block: 0.0,
            mec_frac_variant: 0.0,
            dp_any_mq: 40,
            mq10_frac: 1.0,
            mq20_frac: 1.0,
            mq30_frac: 1.0,
            mq40_frac: 1.0,
            mq50_frac: 1.0,
            unphased_genotype: Genotype(0, 1),
            unphased_gq: 0.0,
            genotype_post: GenotypeProbs::uniform(2),
            phase_set: None,
        }
    }

    fn generate_test_lst1() -> VarList {
        let mut lst: Vec<Var> = vec![];

        lst.push(generate_var1(0, 0, 5, "A".to_string(), "G".to_string()));
        lst.push(generate_var1(1, 0, 1000, "T".to_string(), "A".to_string()));
        lst.push(generate_var1(2, 0, 2005, "T".to_string(), "G".to_string()));
        lst.push(generate_var1(3, 0, 2900, "C".to_string(), "G".to_string()));
        lst.push(generate_var1(4, 0, 6000, "C".to_string(), "A".to_string()));
        lst.push(generate_var1(5, 0, 10000, "C".to_string(), "A".to_string()));
        lst.push(generate_var1(6, 1, 5, "A".to_string(), "G".to_string()));
        lst.push(generate_var1(7, 1, 1000, "T".to_string(), "A".to_string()));
        lst.push(generate_var1(8, 1, 2005, "T".to_string(), "G".to_string()));
        lst.push(generate_var1(9, 1, 2900, "C".to_string(), "G".to_string()));
        lst.push(generate_var1(10, 1, 6000, "C".to_string(), "A".to_string()));
        lst.push(generate_var1(
            11,
            1,
            10000,
            "C".to_string(),
            "A".to_string(),
        ));
        lst.push(generate_var1(
            12,
            2,
            20200,
            "C".to_string(),
            "G".to_string(),
        ));
        lst.push(generate_var1(
            13,
            2,
            25100,
            "A".to_string(),
            "C".to_string(),
        ));
        lst.push(generate_var1(
            14,
            2,
            30400,
            "C".to_string(),
            "A".to_string(),
        ));

        VarList::new(
            lst,
            vec!["chr1".to_string(), "chr2".to_string(), "chr3".to_string()],
        )
        .unwrap()
    }

    #[test]
    fn test_varlist_get_variants_range1() {
        let vlst = generate_test_lst1();
        let t = 0;
        let c = "chr1".to_string();
        let p1 = 2500;
        let p2 = 8000;
        let interval = GenomicInterval {
            tid: t,
            chrom: c,
            start_pos: p1,
            end_pos: p2,
        };
        let vars = vlst.get_variants_range(interval).unwrap();

        let mut exp: Vec<Var> = vec![];
        exp.push(generate_var1(3, 0, 2900, "C".to_string(), "G".to_string()));
        exp.push(generate_var1(4, 0, 6000, "C".to_string(), "A".to_string()));

        assert!(pos_alleles_eq(vars, exp));
    }

    #[test]
    fn test_varlist_get_variants_range2() {
        let vlst = generate_test_lst1();
        let t = 1;
        let c: String = "chr1".to_string();
        let p1 = 0;
        let p2 = 3000;
        let interval = GenomicInterval {
            tid: t,
            chrom: c,
            start_pos: p1,
            end_pos: p2,
        };
        let vars = vlst.get_variants_range(interval).unwrap();

        let mut exp: Vec<Var> = vec![];
        exp.push(generate_var1(6, 1, 5, "A".to_string(), "G".to_string()));
        exp.push(generate_var1(7, 1, 1000, "T".to_string(), "A".to_string()));
        exp.push(generate_var1(8, 1, 2005, "T".to_string(), "G".to_string()));
        exp.push(generate_var1(9, 1, 2900, "C".to_string(), "G".to_string()));

        assert!(pos_alleles_eq(vars, exp));
    }

    #[test]
    fn test_varlist_get_variants_range3() {
        let vlst = generate_test_lst1();
        let t = 1;
        let c = "chr2".to_string();
        let p1 = 6000;
        let p2 = 10000;
        let interval = GenomicInterval {
            tid: t,
            chrom: c,
            start_pos: p1,
            end_pos: p2,
        };
        let vars = vlst.get_variants_range(interval).unwrap();

        let mut exp: Vec<Var> = vec![];
        exp.push(generate_var1(10, 1, 6000, "C".to_string(), "A".to_string()));
        exp.push(generate_var1(
            11,
            1,
            10000,
            "C".to_string(),
            "A".to_string(),
        ));

        assert!(pos_alleles_eq(vars, exp));
    }

    #[test]
    fn test_varlist_get_variants_range4() {
        let vlst = generate_test_lst1();
        let t = 2;
        let c = "chr3".to_string();
        let p1 = 20100;
        let p2 = 20200;
        let interval = GenomicInterval {
            tid: t,
            chrom: c,
            start_pos: p1,
            end_pos: p2,
        };
        let vars = vlst.get_variants_range(interval).unwrap();

        let mut exp: Vec<Var> = vec![];
        exp.push(generate_var1(
            12,
            2,
            20200,
            "C".to_string(),
            "G".to_string(),
        ));

        assert!(pos_alleles_eq(vars, exp));
    }

    #[test]
    fn test_varlist_get_variants_range5() {
        let vlst = generate_test_lst1();
        let t = 2;
        let c = "chr3".to_string();
        let p1 = 20200;
        let p2 = 20200;
        let interval = GenomicInterval {
            tid: t,
            chrom: c,
            start_pos: p1,
            end_pos: p2,
        };
        let vars = vlst.get_variants_range(interval).unwrap();

        let mut exp: Vec<Var> = vec![];
        exp.push(generate_var1(
            12,
            2,
            20200,
            "C".to_string(),
            "G".to_string(),
        ));

        assert!(pos_alleles_eq(vars, exp));
    }

    #[test]
    fn test_varlist_get_variants_range6() {
        let vlst = generate_test_lst1();
        let t = 2;
        let c = "chr3".to_string();
        let p1 = 25000;
        let p2 = 30500;
        let interval = GenomicInterval {
            tid: t,
            chrom: c,
            start_pos: p1,
            end_pos: p2,
        };
        let vars = vlst.get_variants_range(interval).unwrap();

        let mut exp: Vec<Var> = vec![];

        exp.push(generate_var1(
            13,
            2,
            25100,
            "A".to_string(),
            "C".to_string(),
        ));
        exp.push(generate_var1(
            14,
            2,
            30400,
            "C".to_string(),
            "A".to_string(),
        ));

        assert!(pos_alleles_eq(vars, exp));
    }

    #[test]
    fn test_varlist_get_variants_range7() {
        let vlst = generate_test_lst1();
        let t = 2;
        let c = "chr3".to_string();
        let p1 = 100000;
        let p2 = 200000;
        let interval = GenomicInterval {
            tid: t,
            chrom: c,
            start_pos: p1,
            end_pos: p2,
        };
        let vars = vlst.get_variants_range(interval).unwrap();

        let exp: Vec<Var> = vec![];
        assert!(pos_alleles_eq(vars, exp));
    }

    /**********************************************************************************************/
    // TEST VARIANT SORTING
    /**********************************************************************************************/

    // generate an unsorted version of test_lst1, with meaningless indices. for testing sorting.
    fn generate_test_lst1_unsorted1() -> VarList {
        let mut lst: Vec<Var> = vec![];

        lst.push(generate_var1(0, 1, 2005, "T".to_string(), "G".to_string()));
        lst.push(generate_var1(
            1000,
            1,
            1000,
            "T".to_string(),
            "A".to_string(),
        ));
        lst.push(generate_var1(0, 0, 2900, "C".to_string(), "G".to_string()));
        lst.push(generate_var1(100, 0, 5, "A".to_string(), "G".to_string()));
        lst.push(generate_var1(4, 0, 6000, "C".to_string(), "A".to_string()));
        lst.push(generate_var1(
            14,
            2,
            30400,
            "C".to_string(),
            "A".to_string(),
        ));
        lst.push(generate_var1(
            13,
            2,
            25100,
            "A".to_string(),
            "C".to_string(),
        ));
        lst.push(generate_var1(
            10,
            0,
            10000,
            "C".to_string(),
            "A".to_string(),
        ));
        lst.push(generate_var1(1, 1, 5, "A".to_string(), "G".to_string()));
        lst.push(generate_var1(2, 0, 2005, "T".to_string(), "G".to_string()));
        lst.push(generate_var1(10, 1, 6000, "C".to_string(), "A".to_string()));
        lst.push(generate_var1(10, 1, 2900, "C".to_string(), "G".to_string()));
        lst.push(generate_var1(
            11,
            1,
            10000,
            "C".to_string(),
            "A".to_string(),
        ));
        lst.push(generate_var1(2, 0, 1000, "T".to_string(), "A".to_string()));
        lst.push(generate_var1(
            12,
            2,
            20200,
            "C".to_string(),
            "G".to_string(),
        ));

        VarList::new(
            lst,
            vec!["chr1".to_string(), "chr2".to_string(), "chr3".to_string()],
        )
        .unwrap()
    }

    // generate another unsorted version of test_lst1, with meaningless indices. for testing sorting.
    fn generate_test_lst1_unsorted2() -> VarList {
        let mut lst: Vec<Var> = vec![];

        lst.push(generate_var1(10, 1, 5, "A".to_string(), "G".to_string()));
        lst.push(generate_var1(1, 0, 6000, "C".to_string(), "A".to_string()));
        lst.push(generate_var1(0, 1, 2005, "T".to_string(), "G".to_string()));
        lst.push(generate_var1(0, 0, 5, "A".to_string(), "G".to_string()));
        lst.push(generate_var1(
            1000,
            0,
            1000,
            "T".to_string(),
            "A".to_string(),
        ));
        lst.push(generate_var1(0, 1, 1000, "T".to_string(), "A".to_string()));
        lst.push(generate_var1(
            12,
            2,
            20200,
            "C".to_string(),
            "G".to_string(),
        ));
        lst.push(generate_var1(2, 2, 25100, "A".to_string(), "C".to_string()));
        lst.push(generate_var1(
            100,
            0,
            2900,
            "C".to_string(),
            "G".to_string(),
        ));
        lst.push(generate_var1(9, 0, 2005, "T".to_string(), "G".to_string()));
        lst.push(generate_var1(5, 0, 10000, "C".to_string(), "A".to_string()));
        lst.push(generate_var1(3, 1, 2900, "C".to_string(), "G".to_string()));
        lst.push(generate_var1(10, 1, 6000, "C".to_string(), "A".to_string()));
        lst.push(generate_var1(
            50,
            2,
            30400,
            "C".to_string(),
            "A".to_string(),
        ));
        lst.push(generate_var1(3, 1, 10000, "C".to_string(), "A".to_string()));

        VarList::new(
            lst,
            vec!["chr1".to_string(), "chr2".to_string(), "chr3".to_string()],
        )
        .unwrap()
    }

    #[test]
    fn test_varlist_sort1() {
        let mut vlst_unsorted = generate_test_lst1_unsorted1();

        vlst_unsorted.sort().unwrap();
        vlst_unsorted.assert_sorted();
    }

    #[test]
    fn test_varlist_sort2() {
        let mut vlst_unsorted = generate_test_lst1_unsorted2();

        vlst_unsorted.sort().unwrap();
        vlst_unsorted.assert_sorted();
    }

    /**********************************************************************************************/
    // TEST COMBINING VARLISTS
    /**********************************************************************************************/

    fn generate_var2(ix: usize, tid: usize, pos0: usize, alleles: Vec<String>) -> Var {
        Var {
            ix: ix,
            tid: tid as u32,
            pos0: pos0,
            alleles: alleles,
            dp: 40,
            allele_counts: vec![20, 20],
            allele_counts_forward: vec![10, 10],
            allele_counts_reverse: vec![10, 10],
            ambiguous_count: 0,
            qual: 0.0,
            filter: VarFilter::Pass,
            genotype: Genotype(0, 1),
            gq: 0.0,
            mean_allele_qual: 0.0,
            strand_bias_pvalue: 0.0,
            mec: 0,
            mec_frac_block: 0.0,
            mec_frac_variant: 0.0,
            dp_any_mq: 40,
            mq10_frac: 1.0,
            mq20_frac: 1.0,
            mq30_frac: 1.0,
            mq40_frac: 1.0,
            mq50_frac: 1.0,
            unphased_genotype: Genotype(0, 1),
            unphased_gq: 0.0,
            genotype_post: GenotypeProbs::uniform(2),
            phase_set: None,
        }
    }

    // combining two identical lists should result in the same list
    #[test]
    fn test_varlist_combine_same_lists() {
        let mut lst1: Vec<Var> = vec![];
        lst1.push(generate_var2(
            0,
            0,
            5,
            vec!["A".to_string(), "G".to_string()],
        ));
        lst1.push(generate_var2(
            1,
            0,
            100,
            vec!["T".to_string(), "A".to_string()],
        ));
        lst1.push(generate_var2(
            2,
            0,
            200,
            vec!["T".to_string(), "G".to_string()],
        ));
        let mut vlst1 = VarList::new(
            lst1,
            vec!["chr1".to_string(), "chr2".to_string(), "chr3".to_string()],
        )
        .unwrap();

        let vlst1_bak = vlst1.clone();

        let mut lst2: Vec<Var> = vec![];
        lst2.push(generate_var2(
            0,
            0,
            5,
            vec!["A".to_string(), "G".to_string()],
        ));
        lst2.push(generate_var2(
            1,
            0,
            100,
            vec!["T".to_string(), "A".to_string()],
        ));
        lst2.push(generate_var2(
            2,
            0,
            200,
            vec!["T".to_string(), "G".to_string()],
        ));
        let mut vlst2 = VarList::new(
            lst2,
            vec!["chr1".to_string(), "chr2".to_string(), "chr3".to_string()],
        )
        .unwrap();

        vlst1.combine(&mut vlst2).unwrap();
        assert!(varlist_pos_alleles_eq(vlst1, vlst1_bak));
    }

    // combine varlists with different variants into essentially the union of the variant set
    #[test]
    fn test_varlist_combine_not_same() {
        let mut lst1: Vec<Var> = vec![];
        lst1.push(generate_var2(
            1,
            0,
            100,
            vec!["T".to_string(), "A".to_string()],
        ));
        lst1.push(generate_var2(
            2,
            0,
            200,
            vec!["T".to_string(), "G".to_string()],
        ));
        let mut vlst1 = VarList::new(
            lst1,
            vec!["chr1".to_string(), "chr2".to_string(), "chr3".to_string()],
        )
        .unwrap();

        let mut lst2: Vec<Var> = vec![];
        lst2.push(generate_var2(
            0,
            0,
            5,
            vec!["A".to_string(), "G".to_string()],
        ));
        lst2.push(generate_var2(
            1,
            0,
            100,
            vec!["T".to_string(), "A".to_string()],
        ));
        let mut vlst2 = VarList::new(
            lst2,
            vec!["chr1".to_string(), "chr2".to_string(), "chr3".to_string()],
        )
        .unwrap();

        let mut lst3: Vec<Var> = vec![];
        lst3.push(generate_var2(
            0,
            0,
            5,
            vec!["A".to_string(), "G".to_string()],
        ));
        lst3.push(generate_var2(
            1,
            0,
            100,
            vec!["T".to_string(), "A".to_string()],
        ));
        lst3.push(generate_var2(
            2,
            0,
            200,
            vec!["T".to_string(), "G".to_string()],
        ));
        let exp = VarList::new(
            lst3,
            vec!["chr1".to_string(), "chr2".to_string(), "chr3".to_string()],
        )
        .unwrap();

        vlst1.combine(&mut vlst2).unwrap();
        assert!(varlist_pos_alleles_eq(vlst1, exp));
    }

    // combine a variant where a SNVs overlaps a deletion
    #[test]
    fn test_varlist_combine_deletion() {
        let mut lst1: Vec<Var> = vec![];
        lst1.push(generate_var2(
            0,
            0,
            5,
            vec!["A".to_string(), "G".to_string()],
        ));
        lst1.push(generate_var2(
            1,
            0,
            100,
            vec!["TTT".to_string(), "T".to_string()],
        ));
        lst1.push(generate_var2(
            2,
            0,
            200,
            vec!["T".to_string(), "G".to_string()],
        ));
        let mut vlst1 = VarList::new(
            lst1,
            vec!["chr1".to_string(), "chr2".to_string(), "chr3".to_string()],
        )
        .unwrap();

        let mut lst2: Vec<Var> = vec![];
        lst2.push(generate_var2(
            0,
            0,
            5,
            vec!["A".to_string(), "G".to_string()],
        ));
        lst2.push(generate_var2(
            1,
            0,
            101,
            vec!["T".to_string(), "C".to_string()],
        ));
        lst2.push(generate_var2(
            2,
            0,
            200,
            vec!["T".to_string(), "G".to_string()],
        ));
        let mut vlst2 = VarList::new(
            lst2,
            vec!["chr1".to_string(), "chr2".to_string(), "chr3".to_string()],
        )
        .unwrap();

        let mut lst3: Vec<Var> = vec![];
        lst3.push(generate_var2(
            0,
            0,
            5,
            vec!["A".to_string(), "G".to_string()],
        ));
        lst3.push(generate_var2(
            1,
            0,
            100,
            vec!["TTT".to_string(), "T".to_string(), "TCT".to_string()],
        ));
        lst3.push(generate_var2(
            2,
            0,
            200,
            vec!["T".to_string(), "G".to_string()],
        ));
        let exp = VarList::new(
            lst3,
            vec!["chr1".to_string(), "chr2".to_string(), "chr3".to_string()],
        )
        .unwrap();

        vlst1.combine(&mut vlst2).unwrap();
        assert_eq!(vlst1.lst[1].alleles, exp.lst[1].alleles);
        assert!(varlist_pos_alleles_eq(vlst1, exp));
    }

    // combine a variant where a SNVs overlaps an insertion
    #[test]
    fn test_varlist_combine_insertion() {
        let mut lst1: Vec<Var> = vec![];
        lst1.push(generate_var2(
            0,
            0,
            5,
            vec!["A".to_string(), "G".to_string()],
        ));
        lst1.push(generate_var2(
            1,
            0,
            100,
            vec!["T".to_string(), "C".to_string()],
        ));
        lst1.push(generate_var2(
            2,
            0,
            200,
            vec!["T".to_string(), "G".to_string()],
        ));
        let mut vlst1 = VarList::new(
            lst1,
            vec!["chr1".to_string(), "chr2".to_string(), "chr3".to_string()],
        )
        .unwrap();

        let mut lst2: Vec<Var> = vec![];
        lst2.push(generate_var2(
            0,
            0,
            5,
            vec!["A".to_string(), "G".to_string()],
        ));
        lst2.push(generate_var2(
            1,
            0,
            100,
            vec!["T".to_string(), "TAAAA".to_string()],
        ));
        lst2.push(generate_var2(
            2,
            0,
            200,
            vec!["T".to_string(), "G".to_string()],
        ));
        let mut vlst2 = VarList::new(
            lst2,
            vec!["chr1".to_string(), "chr2".to_string(), "chr3".to_string()],
        )
        .unwrap();

        let mut lst3: Vec<Var> = vec![];
        lst3.push(generate_var2(
            0,
            0,
            5,
            vec!["A".to_string(), "G".to_string()],
        ));
        lst3.push(generate_var2(
            1,
            0,
            100,
            vec!["T".to_string(), "C".to_string(), "TAAAA".to_string()],
        ));
        lst3.push(generate_var2(
            2,
            0,
            200,
            vec!["T".to_string(), "G".to_string()],
        ));
        let exp = VarList::new(
            lst3,
            vec!["chr1".to_string(), "chr2".to_string(), "chr3".to_string()],
        )
        .unwrap();

        vlst1.combine(&mut vlst2).unwrap();
        assert_eq!(vlst1.lst[1].alleles, exp.lst[1].alleles);
        assert!(varlist_pos_alleles_eq(vlst1, exp));
    }

    // make sure that if the insertion is only adjacent, it is left separate from SNV.
    #[test]
    fn test_varlist_combine_nearby_insertion() {
        let mut lst1: Vec<Var> = vec![];
        lst1.push(generate_var2(
            0,
            0,
            5,
            vec!["A".to_string(), "G".to_string()],
        ));
        lst1.push(generate_var2(
            1,
            0,
            101,
            vec!["T".to_string(), "C".to_string()],
        ));
        lst1.push(generate_var2(
            2,
            0,
            200,
            vec!["T".to_string(), "G".to_string()],
        ));
        let mut vlst1 = VarList::new(
            lst1,
            vec!["chr1".to_string(), "chr2".to_string(), "chr3".to_string()],
        )
        .unwrap();

        let mut lst2: Vec<Var> = vec![];
        lst2.push(generate_var2(
            0,
            0,
            5,
            vec!["A".to_string(), "G".to_string()],
        ));
        lst2.push(generate_var2(
            1,
            0,
            100,
            vec!["T".to_string(), "TAAAA".to_string()],
        ));
        lst2.push(generate_var2(
            2,
            0,
            200,
            vec!["T".to_string(), "G".to_string()],
        ));
        let mut vlst2 = VarList::new(
            lst2,
            vec!["chr1".to_string(), "chr2".to_string(), "chr3".to_string()],
        )
        .unwrap();

        let mut lst3: Vec<Var> = vec![];
        lst3.push(generate_var2(
            0,
            0,
            5,
            vec!["A".to_string(), "G".to_string()],
        ));
        lst3.push(generate_var2(
            1,
            0,
            100,
            vec!["T".to_string(), "TAAAA".to_string()],
        ));
        lst3.push(generate_var2(
            2,
            0,
            101,
            vec!["T".to_string(), "C".to_string()],
        ));
        lst3.push(generate_var2(
            3,
            0,
            200,
            vec!["T".to_string(), "G".to_string()],
        ));
        let exp = VarList::new(
            lst3,
            vec!["chr1".to_string(), "chr2".to_string(), "chr3".to_string()],
        )
        .unwrap();

        vlst1.combine(&mut vlst2).unwrap();
        assert_eq!(vlst1.lst[1].alleles, exp.lst[1].alleles);
        assert_eq!(vlst1.lst[2].alleles, exp.lst[2].alleles);
        assert!(varlist_pos_alleles_eq(vlst1, exp));
    }

    // combine a variant where multiple SNVs overlap the same deletion
    #[test]
    fn test_varlist_combine_deletion_multiple_snp() {
        let mut lst1: Vec<Var> = vec![];
        lst1.push(generate_var2(
            0,
            0,
            5,
            vec!["A".to_string(), "G".to_string()],
        ));
        lst1.push(generate_var2(
            1,
            0,
            100,
            vec!["TTT".to_string(), "T".to_string()],
        ));
        lst1.push(generate_var2(
            2,
            0,
            200,
            vec!["T".to_string(), "G".to_string()],
        ));
        let mut vlst1 = VarList::new(
            lst1,
            vec!["chr1".to_string(), "chr2".to_string(), "chr3".to_string()],
        )
        .unwrap();

        let mut lst2: Vec<Var> = vec![];
        lst2.push(generate_var2(
            0,
            0,
            5,
            vec!["A".to_string(), "G".to_string()],
        ));
        lst2.push(generate_var2(
            1,
            0,
            100,
            vec!["T".to_string(), "C".to_string()],
        ));
        lst2.push(generate_var2(
            2,
            0,
            102,
            vec!["T".to_string(), "C".to_string()],
        ));
        lst2.push(generate_var2(
            3,
            0,
            200,
            vec!["T".to_string(), "G".to_string()],
        ));
        let mut vlst2 = VarList::new(
            lst2,
            vec!["chr1".to_string(), "chr2".to_string(), "chr3".to_string()],
        )
        .unwrap();

        let mut lst3: Vec<Var> = vec![];
        lst3.push(generate_var2(
            0,
            0,
            5,
            vec!["A".to_string(), "G".to_string()],
        ));
        lst3.push(generate_var2(
            1,
            0,
            100,
            vec![
                "TTT".to_string(),
                "CTT".to_string(),
                "T".to_string(),
                "TTC".to_string(),
            ],
        ));
        lst3.push(generate_var2(
            2,
            0,
            200,
            vec!["T".to_string(), "G".to_string()],
        ));
        let exp = VarList::new(
            lst3,
            vec!["chr1".to_string(), "chr2".to_string(), "chr3".to_string()],
        )
        .unwrap();

        vlst1.combine(&mut vlst2).unwrap();
        assert_eq!(vlst1.lst[1].alleles, exp.lst[1].alleles);
        assert!(varlist_pos_alleles_eq(vlst1, exp));
    }

    // combine a variant where multiple SNVs overlap the same deletion
    #[test]
    fn test_varlist_combine_overlapping_deletions() {
        let mut lst1: Vec<Var> = vec![];
        lst1.push(generate_var2(
            0,
            0,
            5,
            vec!["A".to_string(), "G".to_string()],
        ));
        lst1.push(generate_var2(
            1,
            0,
            100,
            vec!["TTT".to_string(), "T".to_string()],
        ));
        lst1.push(generate_var2(
            2,
            0,
            200,
            vec!["T".to_string(), "G".to_string()],
        ));
        let mut vlst1 = VarList::new(
            lst1,
            vec!["chr1".to_string(), "chr2".to_string(), "chr3".to_string()],
        )
        .unwrap();

        let mut lst2: Vec<Var> = vec![];
        lst2.push(generate_var2(
            0,
            0,
            5,
            vec!["A".to_string(), "G".to_string()],
        ));
        lst2.push(generate_var2(
            1,
            0,
            102,
            vec!["TCC".to_string(), "T".to_string()],
        ));
        lst2.push(generate_var2(
            2,
            0,
            200,
            vec!["T".to_string(), "G".to_string()],
        ));
        let mut vlst2 = VarList::new(
            lst2,
            vec!["chr1".to_string(), "chr2".to_string(), "chr3".to_string()],
        )
        .unwrap();

        let mut lst3: Vec<Var> = vec![];
        lst3.push(generate_var2(
            0,
            0,
            5,
            vec!["A".to_string(), "G".to_string()],
        ));
        lst3.push(generate_var2(
            1,
            0,
            100,
            vec!["TTTCC".to_string(), "TCC".to_string(), "TTT".to_string()],
        ));
        lst3.push(generate_var2(
            2,
            0,
            200,
            vec!["T".to_string(), "G".to_string()],
        ));
        let exp = VarList::new(
            lst3,
            vec!["chr1".to_string(), "chr2".to_string(), "chr3".to_string()],
        )
        .unwrap();

        vlst1.combine(&mut vlst2).unwrap();
        assert_eq!(vlst1.lst[1].alleles, exp.lst[1].alleles);
        assert!(varlist_pos_alleles_eq(vlst1, exp));
    }

    // combine a variant where multiple SNVs overlap the same deletion
    #[test]
    fn test_varlist_combine_overlapping_insertion_deletion() {
        let mut lst1: Vec<Var> = vec![];
        lst1.push(generate_var2(
            0,
            0,
            5,
            vec!["A".to_string(), "G".to_string()],
        ));
        lst1.push(generate_var2(
            1,
            0,
            100,
            vec!["TTT".to_string(), "T".to_string()],
        ));
        lst1.push(generate_var2(
            2,
            0,
            200,
            vec!["T".to_string(), "G".to_string()],
        ));
        let mut vlst1 = VarList::new(
            lst1,
            vec!["chr1".to_string(), "chr2".to_string(), "chr3".to_string()],
        )
        .unwrap();

        let mut lst2: Vec<Var> = vec![];
        lst2.push(generate_var2(
            0,
            0,
            5,
            vec!["A".to_string(), "G".to_string()],
        ));
        lst2.push(generate_var2(
            1,
            0,
            101,
            vec!["T".to_string(), "TCCC".to_string()],
        ));
        lst2.push(generate_var2(
            2,
            0,
            200,
            vec!["T".to_string(), "G".to_string()],
        ));
        let mut vlst2 = VarList::new(
            lst2,
            vec!["chr1".to_string(), "chr2".to_string(), "chr3".to_string()],
        )
        .unwrap();

        let mut lst3: Vec<Var> = vec![];
        lst3.push(generate_var2(
            0,
            0,
            5,
            vec!["A".to_string(), "G".to_string()],
        ));
        lst3.push(generate_var2(
            1,
            0,
            100,
            vec!["TTT".to_string(), "T".to_string(), "TTCCCT".to_string()],
        ));
        lst3.push(generate_var2(
            2,
            0,
            200,
            vec!["T".to_string(), "G".to_string()],
        ));
        let exp = VarList::new(
            lst3,
            vec!["chr1".to_string(), "chr2".to_string(), "chr3".to_string()],
        )
        .unwrap();

        vlst1.combine(&mut vlst2).unwrap();
        assert_eq!(vlst1.lst[1].alleles, exp.lst[1].alleles);
        assert!(varlist_pos_alleles_eq(vlst1, exp));
    }

    #[test]
    fn test_varlist_combine_overlapping_insertion_deletion_snv() {
        let mut lst1: Vec<Var> = vec![];
        lst1.push(generate_var2(
            0,
            0,
            5,
            vec!["A".to_string(), "G".to_string()],
        ));
        lst1.push(generate_var2(
            1,
            0,
            100,
            vec!["TTT".to_string(), "T".to_string()],
        ));
        lst1.push(generate_var2(
            2,
            0,
            200,
            vec!["T".to_string(), "G".to_string()],
        ));
        let mut vlst1 = VarList::new(
            lst1,
            vec!["chr1".to_string(), "chr2".to_string(), "chr3".to_string()],
        )
        .unwrap();

        let mut lst2: Vec<Var> = vec![];
        lst2.push(generate_var2(
            0,
            0,
            5,
            vec!["A".to_string(), "G".to_string()],
        ));
        lst2.push(generate_var2(
            1,
            0,
            100,
            vec!["T".to_string(), "G".to_string(), "C".to_string()],
        ));
        lst2.push(generate_var2(
            2,
            0,
            101,
            vec!["T".to_string(), "TCCC".to_string()],
        ));
        lst2.push(generate_var2(
            3,
            0,
            200,
            vec!["T".to_string(), "G".to_string()],
        ));
        let mut vlst2 = VarList::new(
            lst2,
            vec!["chr1".to_string(), "chr2".to_string(), "chr3".to_string()],
        )
        .unwrap();

        let mut lst3: Vec<Var> = vec![];
        lst3.push(generate_var2(
            0,
            0,
            5,
            vec!["A".to_string(), "G".to_string()],
        ));
        lst3.push(generate_var2(
            1,
            0,
            100,
            vec![
                "TTT".to_string(),
                "CTT".to_string(),
                "GTT".to_string(),
                "T".to_string(),
                "TTCCCT".to_string(),
            ],
        ));
        lst3.push(generate_var2(
            2,
            0,
            200,
            vec!["T".to_string(), "G".to_string()],
        ));
        let exp = VarList::new(
            lst3,
            vec!["chr1".to_string(), "chr2".to_string(), "chr3".to_string()],
        )
        .unwrap();

        vlst1.combine(&mut vlst2).unwrap();
        assert_eq!(vlst1.lst[1].alleles, exp.lst[1].alleles);
        assert!(varlist_pos_alleles_eq(vlst1, exp));
    }

    #[test]
    fn test_varlist_combine_chr20_bug_case1() {
        let mut lst1: Vec<Var> = vec![];
        lst1.push(generate_var2(
            0,
            19,
            5898747,
            vec!["GAA".to_string(), "G".to_string()],
        ));
        lst1.push(generate_var2(
            1,
            19,
            5898749,
            vec!["ACT".to_string(), "A".to_string()],
        ));
        lst1.push(generate_var2(
            2,
            19,
            5898751,
            vec!["T".to_string(), "A".to_string()],
        ));
        let mut vlst1 = VarList::new(
            lst1,
            vec!["chr1".to_string(), "chr2".to_string(), "chr3".to_string()],
        )
        .unwrap();

        let mut lst2: Vec<Var> = vec![];
        lst2.push(generate_var2(
            0,
            19,
            5898748,
            vec!["A".to_string(), "C".to_string()],
        ));
        lst2.push(generate_var2(
            1,
            19,
            5898751,
            vec!["T".to_string(), "A".to_string()],
        ));
        let mut vlst2 = VarList::new(
            lst2,
            vec!["chr1".to_string(), "chr2".to_string(), "chr3".to_string()],
        )
        .unwrap();

        let mut lst3: Vec<Var> = vec![];
        lst3.push(generate_var2(
            0,
            19,
            5898747,
            vec![
                "GAACT".to_string(),
                "GAA".to_string(),
                "GAACA".to_string(),
                "GCACT".to_string(),
                "GCT".to_string(),
            ],
        ));
        let exp = VarList::new(
            lst3,
            vec!["chr1".to_string(), "chr2".to_string(), "chr3".to_string()],
        )
        .unwrap();

        vlst1.combine(&mut vlst2).unwrap();

        assert_ne!(vlst1.lst.len(), 0);
        assert_eq!(vlst1.lst[0].alleles, exp.lst[0].alleles);
        assert!(varlist_pos_alleles_eq(vlst1, exp));
    }

    #[test]
    fn test_varlist_combine_chr20_bug_case2() {
        let mut lst1: Vec<Var> = vec![];
        lst1.push(generate_var2(
            0,
            19,
            42449920,
            vec!["AAAGCTT".to_string(), "A".to_string()],
        ));
        lst1.push(generate_var2(
            1,
            19,
            42449926,
            vec!["T".to_string(), "TAA".to_string()],
        ));
        lst1.push(generate_var2(
            2,
            19,
            42449926,
            vec!["T".to_string(), "TAA".to_string()],
        ));
        let mut vlst1 = VarList::new(
            lst1,
            vec!["chr1".to_string(), "chr2".to_string(), "chr3".to_string()],
        )
        .unwrap();

        let mut vlst2 = VarList::new(
            vec![],
            vec!["chr1".to_string(), "chr2".to_string(), "chr3".to_string()],
        )
        .unwrap();

        let mut lst3: Vec<Var> = vec![];
        lst3.push(generate_var2(
            0,
            19,
            42449920,
            vec![
                "AAAGCTT".to_string(),
                "A".to_string(),
                "AAAGCTTAA".to_string(),
            ],
        ));
        let exp = VarList::new(
            lst3,
            vec!["chr1".to_string(), "chr2".to_string(), "chr3".to_string()],
        )
        .unwrap();

        vlst1.combine(&mut vlst2).unwrap();
        assert_ne!(vlst1.lst.len(), 0);
        assert_eq!(vlst1.lst[0].alleles, exp.lst[0].alleles);
        assert!(varlist_pos_alleles_eq(vlst1, exp));
    }
}<|MERGE_RESOLUTION|>--- conflicted
+++ resolved
@@ -16,18 +16,10 @@
 
 #[derive(Clone)]
 pub struct FragCall {
-<<<<<<< HEAD
-    pub frag_ix: usize,          // index into fragment list
-    pub var_ix: usize,           // index into variant list
-    pub allele: u8,              // allele call
-    pub qual: LogProb,           // LogProb probability the call is an error
-    pub one_minus_qual: LogProb, // LogProb 1-probability the call is an error
-=======
     pub frag_ix: usize,            // index into fragment list
     pub var_ix: usize,             // index into variant list
     pub allele: u8,                // allele call
     pub allele_probs: Vec<LogProb> // the probability of each allele
->>>>>>> cb81ad76
 }
 
 #[derive(Clone)]
