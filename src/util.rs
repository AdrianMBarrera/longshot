--- conflicted
+++ resolved
@@ -124,701 +124,4 @@
     }
 
     target_names
-}
-
-<<<<<<< HEAD
-#[derive(Clone, Copy)]
-pub struct FragCall {
-    pub frag_ix: Option<usize>, // index into fragment list
-    pub var_ix: usize, // index into variant list
-    pub allele: char, // allele call
-    pub qual: LogProb, // LogProb probability the call is an error
-    pub one_minus_qual: LogProb, // LogProb probability the call is correct
-}
-
-#[derive(Clone)]
-pub struct Fragment {
-    pub id: String,
-    pub calls: Vec<FragCall>,
-    pub p_read_hap: [LogProb; 2]
-}
-
-
-#[derive(Debug, Clone)]
-pub struct Var {
-    pub ix: usize,
-    pub old_ix: Option<usize>,
-    // index of this variant in the global var list
-    pub tid: usize,
-    pub chrom: String,
-    pub pos0: usize,
-    pub ref_allele: String,
-    pub var_allele: String,
-    pub dp: usize,
-    // depth of coverage
-    pub ra: usize,
-    pub aa: usize,
-    pub na: usize,
-    pub qual: f64,
-    pub filter: String,
-    pub genotype: String,
-    pub gq: f64,
-    pub genotype_post: [LogProb; 4],  // genotype posteriors... [p00, p01, p10, p11]
-    pub phase_set: Option<usize>,
-    pub indel_site: bool,
-    pub mec: usize,
-    pub mec_frac: f64,
-    pub called: bool
-    //pub pileup: Option(Vec<PileupElement>),
-}
-
-impl Ord for Var {
-    fn cmp(&self, other: &Var) -> Ordering {
-        if self.tid == other.tid {
-            self.pos0.cmp(&other.pos0)
-        } else {
-            self.tid.cmp(&other.tid)
-        }
-    }
-}
-
-impl PartialOrd for Var {
-    fn partial_cmp(&self, other: &Var) -> Option<Ordering> {
-        Some(self.cmp(other))
-    }
-}
-
-impl PartialEq for Var {
-    fn eq(&self, other: &Var) -> bool {
-        self.tid == other.tid && self.pos0 == other.pos0
-    }
-}
-
-impl Eq for Var {}
-
-#[derive(Debug, Clone)]
-pub struct VarList {
-    pub lst: Vec<Var>,
-    ix: HashMap<String, Vec<usize>>,
-}
-
-impl VarList {
-    pub fn new(lst: Vec<Var>) -> VarList {
-        let mut v = VarList {
-            lst: lst,
-            ix: HashMap::new(),
-        };
-        for i in 0..v.lst.len() {
-            v.lst[i].ix = i;
-        }
-        v.index_lst();
-        v
-    }
-    pub fn index_lst(&mut self) {
-        // need to throw error if list isn't sorted
-
-        // for every chromosome, get the position of the last variant
-        // and the varlist index of the first variant on that chromosome
-        let mut max_positions: HashMap<String, usize> = HashMap::new();
-        let mut first_ix: HashMap<String, usize> = HashMap::new();
-        for (i, var) in self.lst.iter().enumerate() {
-            let mpos: usize = *(max_positions.entry(var.chrom.clone()).or_insert(0));
-            if var.pos0 > mpos {
-                max_positions.insert(var.chrom.clone(), var.pos0);
-            }
-            if !first_ix.contains_key(&var.chrom) {
-                first_ix.insert(var.chrom.clone(), i); // insert varlist index of first variant on chrom
-            }
-        }
-
-        // for every chrom, iterate up to its last potential variant and create an index that
-        // returns the lst index of the next SNV for some position mod 1000
-        for (chrom, max_pos) in &max_positions {
-            let mut v: Vec<usize> = vec![];
-            // the first variant after position 0 is the first variant on the chromosome
-            let e = match first_ix.get(chrom) {
-                Some(x) => *x,
-                None => {
-                    panic!("This dictionary is missing a chromosome!");
-                }
-            };
-            v.push(e);
-            // for every subsequent position (1000,2000,3000...) we start at the last position
-            // and step forward until we get the first variant at or after that position
-            for i in 1..(max_pos / INDEX_FREQ + 1) {
-                let index_pos = INDEX_FREQ * i;
-                let start = v[i - 1];
-
-                let mut found_var = false;
-                for j in start..self.lst.len() {
-                    if self.lst[j].pos0 >= index_pos {
-                        v.push(j);
-                        found_var = true;
-                        break;
-                    }
-                }
-                if !found_var {
-                    break;
-                }
-            }
-            self.ix.insert(chrom.clone(), v); // insert the index vector into the ix dictionary
-        }
-    }
-
-    pub fn get_variants_range(&self, interval: GenomicInterval) -> (Vec<Var>) {
-        // vector of variants to fill and return
-        let mut vlst: Vec<Var> = vec![];
-        // get the varlist index of a nearby position on the left
-
-        let index_pos = (interval.start_pos as usize) / INDEX_FREQ;
-
-        if index_pos >=
-            self.ix
-                .get(&interval.chrom)
-                .unwrap()
-                .len() {
-            return vlst;
-        }
-
-        let mut i = self.ix.get(&interval.chrom).unwrap()[index_pos];
-
-        while i < self.lst.len() && self.lst[i].pos0 <= interval.end_pos as usize {
-            if self.lst[i].pos0 >= interval.start_pos as usize {
-                vlst.push(self.lst[i].clone());
-            }
-            i += 1;
-        }
-        vlst
-    }
-
-    pub fn backup_indices(&mut self) {
-        for ref mut var in &mut self.lst {
-            var.old_ix = Some(var.ix);
-        }
-    }
-}
-
-#[cfg(test)]
-mod tests {
-    use super::*;
-
-    fn pos_alleles_eq(vlst1: Vec<Var>, vlst2: Vec<Var>) -> bool {
-        for (v1, v2) in vlst1.iter().zip(vlst2.iter()){
-            if v1.ix != v2.ix || v1.chrom != v2.chrom || v1.pos0 != v2.pos0 ||
-                v1.ref_allele != v2.ref_allele || v1.var_allele != v2.var_allele {
-                return false;
-            }
-        }
-        true
-    }
-
-    fn generate_test_lst1() -> VarList {
-        let mut lst: Vec<Var> = vec![];
-        lst.push(Var {
-            ix: 0,
-            chrom: "chr1".to_string(),
-            pos0: 5,
-            ref_allele: "A".to_string(),
-            var_allele: "G".to_string(),
-            dp: 40,
-            ra: 0,
-            aa: 0,
-            qual: 0.0,
-            filter: ".".to_string(),
-            genotype: "./.".to_string(),
-            gq: 0.0
-        });
-        lst.push(Var {
-            ix: 1,
-            chrom: "chr1".to_string(),
-            pos0: 1000,
-            ref_allele: "T".to_string(),
-            var_allele: "A".to_string(),
-            dp: 40,
-            ra: 0,
-            aa: 0,
-            qual: 0.0,
-            filter: ".".to_string(),
-            genotype: "./.".to_string(),
-            gq: 0.0
-        });
-        lst.push(Var {
-            ix: 2,
-            chrom: "chr1".to_string(),
-            pos0: 2005,
-            ref_allele: "T".to_string(),
-            var_allele: "G".to_string(),
-            dp: 40,
-            ra: 0,
-            aa: 0,
-            qual: 0.0,
-            filter: ".".to_string(),
-            genotype: "./.".to_string(),
-            gq: 0.0
-        });
-        lst.push(Var {
-            ix: 3,
-            chrom: "chr1".to_string(),
-            pos0: 2900,
-            ref_allele: "C".to_string(),
-            var_allele: "G".to_string(),
-            dp: 40,
-            ra: 0,
-            aa: 0,
-            qual: 0.0,
-            filter: ".".to_string(),
-            genotype: "./.".to_string(),
-            gq: 0.0
-        });
-        lst.push(Var {
-            ix: 4,
-            chrom: "chr1".to_string(),
-            pos0: 6000,
-            ref_allele: "C".to_string(),
-            var_allele: "A".to_string(),
-            dp: 40,
-            ra: 0,
-            aa: 0,
-            qual: 0.0,
-            filter: ".".to_string(),
-            genotype: "./.".to_string(),
-            gq: 0.0
-        });
-        lst.push(Var {
-            ix: 5,
-            chrom: "chr1".to_string(),
-            pos0: 10000,
-            ref_allele: "C".to_string(),
-            var_allele: "A".to_string(),
-            dp: 40,
-            ra: 0,
-            aa: 0,
-            qual: 0.0,
-            filter: ".".to_string(),
-            genotype: "./.".to_string(),
-            gq: 0.0
-        });
-        lst.push(Var {
-            ix: 6,
-            chrom: "chr2".to_string(),
-            pos0: 5,
-            ref_allele: "A".to_string(),
-            var_allele: "G".to_string(),
-            dp: 40,
-            ra: 0,
-            aa: 0,
-            qual: 0.0,
-            filter: ".".to_string(),
-            genotype: "./.".to_string(),
-            gq: 0.0
-        });
-        lst.push(Var {
-            ix: 7,
-            chrom: "chr2".to_string(),
-            pos0: 1000,
-            ref_allele: "T".to_string(),
-            var_allele: "A".to_string(),
-            dp: 40,
-            ra: 0,
-            aa: 0,
-            qual: 0.0,
-            filter: ".".to_string(),
-            genotype: "./.".to_string(),
-            gq: 0.0
-        });
-        lst.push(Var {
-            ix: 8,
-            chrom: "chr2".to_string(),
-            pos0: 2005,
-            ref_allele: "T".to_string(),
-            var_allele: "G".to_string(),
-            dp: 40,
-            ra: 0,
-            aa: 0,
-            qual: 0.0,
-            filter: ".".to_string(),
-            genotype: "./.".to_string(),
-            gq: 0.0
-        });
-        lst.push(Var {
-            ix: 9,
-            chrom: "chr2".to_string(),
-            pos0: 2900,
-            ref_allele: "C".to_string(),
-            var_allele: "G".to_string(),
-            dp: 40,
-            ra: 0,
-            aa: 0,
-            qual: 0.0,
-            filter: ".".to_string(),
-            genotype: "./.".to_string(),
-            gq: 0.0
-        });
-        lst.push(Var {
-            ix: 10,
-            chrom: "chr2".to_string(),
-            pos0: 6000,
-            ref_allele: "C".to_string(),
-            var_allele: "A".to_string(),
-            dp: 40,
-            ra: 0,
-            aa: 0,
-            qual: 0.0,
-            filter: ".".to_string(),
-            genotype: "./.".to_string(),
-            gq: 0.0
-        });
-        lst.push(Var {
-            ix: 11,
-            chrom: "chr2".to_string(),
-            pos0: 10000,
-            ref_allele: "C".to_string(),
-            var_allele: "A".to_string(),
-            dp: 40,
-            ra: 0,
-            aa: 0,
-            qual: 0.0,
-            filter: ".".to_string(),
-            genotype: "./.".to_string(),
-            gq: 0.0
-        });
-        lst.push(Var {
-            ix: 12,
-            chrom: "chr3".to_string(),
-            pos0: 20200,
-            ref_allele: "C".to_string(),
-            var_allele: "G".to_string(),
-            dp: 40,
-            ra: 0,
-            aa: 0,
-            qual: 0.0,
-            filter: ".".to_string(),
-            genotype: "./.".to_string(),
-            gq: 0.0
-        });
-        lst.push(Var {
-            ix: 13,
-            chrom: "chr3".to_string(),
-            pos0: 25100,
-            ref_allele: "A".to_string(),
-            var_allele: "C".to_string(),
-            dp: 40,
-            ra: 0,
-            aa: 0,
-            qual: 0.0,
-            filter: ".".to_string(),
-            genotype: "./.".to_string(),
-            gq: 0.0
-        });
-        lst.push(Var {
-            ix: 14,
-            chrom: "chr3".to_string(),
-            pos0: 30400,
-            ref_allele: "C".to_string(),
-            var_allele: "A".to_string(),
-            dp: 40,
-            ra: 0,
-            aa: 0,
-            qual: 0.0,
-            filter: ".".to_string(),
-            genotype: "./.".to_string(),
-            gq: 0.0
-        });
-        VarList::new(lst)
-    }
-
-    #[test]
-    fn test_varlist_get_variants_range1() {
-        let vlst = generate_test_lst1();
-        let c = "chr1".to_string();
-        let p1 = 2500;
-        let p2 = 8000;
-        let interval = GenomicInterval {
-            chrom: c,
-            start_pos: p1,
-            end_pos: p2,
-        };
-        let vars = vlst.get_variants_range(interval);
-
-        let mut exp: Vec<Var> = vec![];
-        exp.push(Var {
-            ix: 3,
-            chrom: "chr1".to_string(),
-            pos0: 2900,
-            ref_allele: "C".to_string(),
-            var_allele: "G".to_string(),
-            dp: 40,
-            ra: 0,
-            aa: 0,
-            qual: 0.0,
-            filter: ".".to_string(),
-            genotype: "./.".to_string(),
-            gq: 0.0
-        });
-        exp.push(Var {
-            ix: 4,
-            chrom: "chr1".to_string(),
-            pos0: 6000,
-            ref_allele: "C".to_string(),
-            var_allele: "A".to_string(),
-            dp: 40,
-            ra: 0,
-            aa: 0,
-            qual: 0.0,
-            filter: ".".to_string(),
-            genotype: "./.".to_string(),
-            gq: 0.0
-        });
-
-        assert!(pos_alleles_eq(vars, exp));
-    }
-
-    #[test]
-    fn test_varlist_get_variants_range2() {
-        let vlst = generate_test_lst1();
-        let c = "chr2".to_string();
-        let p1 = 0;
-        let p2 = 3000;
-        let interval = GenomicInterval {
-            chrom: c,
-            start_pos: p1,
-            end_pos: p2,
-        };
-        let vars = vlst.get_variants_range(interval);
-
-        let mut exp: Vec<Var> = vec![];
-        exp.push(Var {
-            ix: 6,
-            chrom: "chr2".to_string(),
-            pos0: 5,
-            ref_allele: "A".to_string(),
-            var_allele: "G".to_string(),
-            dp: 40,
-            ra: 0,
-            aa: 0,
-            qual: 0.0,
-            filter: ".".to_string(),
-            genotype: "./.".to_string(),
-            gq: 0.0
-        });
-        exp.push(Var {
-            ix: 7,
-            chrom: "chr2".to_string(),
-            pos0: 1000,
-            ref_allele: "T".to_string(),
-            var_allele: "A".to_string(),
-            dp: 40,
-            ra: 0,
-            aa: 0,
-            qual: 0.0,
-            filter: ".".to_string(),
-            genotype: "./.".to_string(),
-            gq: 0.0
-        });
-        exp.push(Var {
-            ix: 8,
-            chrom: "chr2".to_string(),
-            pos0: 2005,
-            ref_allele: "T".to_string(),
-            var_allele: "G".to_string(),
-            dp: 40,
-            ra: 0,
-            aa: 0,
-            qual: 0.0,
-            filter: ".".to_string(),
-            genotype: "./.".to_string(),
-            gq: 0.0
-        });
-        exp.push(Var {
-            ix: 9,
-            chrom: "chr2".to_string(),
-            pos0: 2900,
-            ref_allele: "C".to_string(),
-            var_allele: "G".to_string(),
-            dp: 40,
-            ra: 0,
-            aa: 0,
-            qual: 0.0,
-            filter: ".".to_string(),
-            genotype: "./.".to_string(),
-            gq: 0.0
-        });
-
-        assert!(pos_alleles_eq(vars, exp));
-    }
-
-    #[test]
-    fn test_varlist_get_variants_range3() {
-        let vlst = generate_test_lst1();
-        let c = "chr2".to_string();
-        let p1 = 6000;
-        let p2 = 10000;
-        let interval = GenomicInterval {
-            chrom: c,
-            start_pos: p1,
-            end_pos: p2,
-        };
-        let vars = vlst.get_variants_range(interval);
-
-        let mut exp: Vec<Var> = vec![];
-        exp.push(Var {
-            ix: 10,
-            chrom: "chr2".to_string(),
-            pos0: 6000,
-            ref_allele: "C".to_string(),
-            var_allele: "A".to_string(),
-            dp: 40,
-            ra: 0,
-            aa: 0,
-            qual: 0.0,
-            filter: ".".to_string(),
-            genotype: "./.".to_string(),
-            gq: 0.0
-        });
-        exp.push(Var {
-            ix: 11,
-            chrom: "chr2".to_string(),
-            pos0: 10000,
-            ref_allele: "C".to_string(),
-            var_allele: "A".to_string(),
-            dp: 40,
-            ra: 0,
-            aa: 0,
-            qual: 0.0,
-            filter: ".".to_string(),
-            genotype: "./.".to_string(),
-            gq: 0.0
-        });
-
-        assert!(pos_alleles_eq(vars, exp));
-    }
-
-    #[test]
-    fn test_varlist_get_variants_range4() {
-        let vlst = generate_test_lst1();
-        let c = "chr3".to_string();
-        let p1 = 20100;
-        let p2 = 20200;
-        let interval = GenomicInterval {
-            chrom: c,
-            start_pos: p1,
-            end_pos: p2,
-        };
-        let vars = vlst.get_variants_range(interval);
-
-        let mut exp: Vec<Var> = vec![];
-        exp.push(Var {
-            ix: 12,
-            chrom: "chr3".to_string(),
-            pos0: 20200,
-            ref_allele: "C".to_string(),
-            var_allele: "G".to_string(),
-            dp: 40,
-            ra: 0,
-            aa: 0,
-            qual: 0.0,
-            filter: ".".to_string(),
-            genotype: "./.".to_string(),
-            gq: 0.0
-        });
-
-        assert!(pos_alleles_eq(vars, exp));
-    }
-
-    #[test]
-    fn test_varlist_get_variants_range5() {
-        let vlst = generate_test_lst1();
-        let c = "chr3".to_string();
-        let p1 = 20200;
-        let p2 = 20200;
-        let interval = GenomicInterval {
-            chrom: c,
-            start_pos: p1,
-            end_pos: p2,
-        };
-        let vars = vlst.get_variants_range(interval);
-
-        let mut exp: Vec<Var> = vec![];
-        exp.push(Var {
-            ix: 12,
-            chrom: "chr3".to_string(),
-            pos0: 20200,
-            ref_allele: "C".to_string(),
-            var_allele: "G".to_string(),
-            dp: 40,
-            ra: 0,
-            aa: 0,
-            qual: 0.0,
-            filter: ".".to_string(),
-            genotype: "./.".to_string(),
-            gq: 0.0
-        });
-
-        assert!(pos_alleles_eq(vars, exp));
-    }
-
-    #[test]
-    fn test_varlist_get_variants_range6() {
-        let vlst = generate_test_lst1();
-        let c = "chr3".to_string();
-        let p1 = 25000;
-        let p2 = 30500;
-        let interval = GenomicInterval {
-            chrom: c,
-            start_pos: p1,
-            end_pos: p2,
-        };
-        let vars = vlst.get_variants_range(interval);
-
-        let mut exp: Vec<Var> = vec![];
-        exp.push(Var {
-            ix: 13,
-            chrom: "chr3".to_string(),
-            pos0: 25100,
-            ref_allele: "A".to_string(),
-            var_allele: "C".to_string(),
-            dp: 40,
-            ra: 0,
-            aa: 0,
-            qual: 0.0,
-            filter: ".".to_string(),
-            genotype: "./.".to_string(),
-            gq: 0.0
-        });
-        exp.push(Var {
-            ix: 14,
-            chrom: "chr3".to_string(),
-            pos0: 30400,
-            ref_allele: "C".to_string(),
-            var_allele: "A".to_string(),
-            dp: 40,
-            ra: 0,
-            aa: 0,
-            qual: 0.0,
-            filter: ".".to_string(),
-            genotype: "./.".to_string(),
-            gq: 0.0
-        });
-
-        assert!(pos_alleles_eq(vars, exp));
-    }
-
-    #[test]
-    fn test_varlist_get_variants_range7() {
-        let vlst = generate_test_lst1();
-        let c = "chr3".to_string();
-        let p1 = 100000;
-        let p2 = 200000;
-        let interval = GenomicInterval {
-            chrom: c,
-            start_pos: p1,
-            end_pos: p2,
-        };
-        let vars = vlst.get_variants_range(interval);
-
-        let exp: Vec<Var> = vec![];
-        assert!(pos_alleles_eq(vars, exp));
-    }
-}
-=======
->>>>>>> 5e9ad9a4
+}