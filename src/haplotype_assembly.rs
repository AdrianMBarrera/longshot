//! Contains functions related to haplotype assembly, including a FFI wrapper function for HapCUT2,
//! MEC criteria, haplotype read separation, etc.
use bio::stats::{LogProb, PHREDProb, Prob};
use errors::*;
use hashbrown::{HashMap, HashSet};
use rust_htslib::bam;
use rust_htslib::bam::Read;
use std::char::from_digit;
use util::*;
use variants_and_fragments::*;

pub fn separate_fragments_by_haplotype(
    flist: &Vec<Fragment>,
    threshold: LogProb,
) -> Result<(HashSet<String>, HashSet<String>)> {
    let mut h1 = HashSet::new();
    let mut h2 = HashSet::new();

    let mut h1_count = 0;
    let mut h2_count = 0;
    let mut unassigned_count = 0;

    for ref f in flist {

        // we store p_read_hap as ln-scaled f16s to save space. need to convert back.
        let p_read_hap0 = LogProb(f64::from(f.p_read_hap[0]));
        let p_read_hap1 = LogProb(f64::from(f.p_read_hap[1]));

        let total: LogProb = LogProb::ln_add_exp(p_read_hap0, p_read_hap1);
        let p_read_hap0: LogProb = p_read_hap0 - total;
        let p_read_hap1: LogProb = p_read_hap1 - total;

        match &f.id {
            &Some(ref fid) => {
                if p_read_hap0 > threshold {
                    h1_count += 1;
                    h1.insert(fid.clone());
                } else if p_read_hap1 > threshold {
                    h2_count += 1;
                    h2.insert(fid.clone());
                } else {
                    unassigned_count += 1;
                }
            }
            &None => {bail!("Fragment without read ID found while separating reads by haplotype.");}
        }
    }

    // count the number assigned to either haplotype
    let total: f64 = (h1_count + h2_count + unassigned_count) as f64;
    let h1_percent: f64 = 100.0 * h1_count as f64 / total;
    let h2_percent: f64 = 100.0 * h2_count as f64 / total;
    let unassigned_percent: f64 = 100.0 * unassigned_count as f64 / total;

    eprintln!(
        "{}     {} reads ({:.2}%) assigned to haplotype 1",
        print_time(),
        h1_count,
        h1_percent
    );
    eprintln!(
        "{}     {} reads ({:.2}%) assigned to haplotype 2",
        print_time(),
        h2_count,
        h2_percent
    );
    eprintln!(
        "{}     {} reads ({:.2}%) unassigned.",
        print_time(),
        unassigned_count,
        unassigned_percent
    );

    Ok((h1, h2))
}

pub fn separate_bam_reads_by_haplotype(
    bamfile_name: &String,
    interval: &Option<GenomicInterval>,
    hap_bam_prefix: String,
    h1: &HashSet<String>,
    h2: &HashSet<String>,
    min_mapq: u8,
) -> Result<()> {
    let interval_lst: Vec<GenomicInterval> = get_interval_lst(bamfile_name, interval)
        .chain_err(|| "Error getting genomic interval list.")?;

    let mut bam_ix =
        bam::IndexedReader::from_path(bamfile_name).chain_err(|| ErrorKind::IndexedBamOpenError)?;

    let h1_bam_file = format!("{}.hap1.bam", &hap_bam_prefix);
    let h2_bam_file = format!("{}.hap2.bam", &hap_bam_prefix);
    let unassigned_bam_file = format!("{}.unassigned.bam", &hap_bam_prefix);

    let header = bam::Header::from_template(&bam_ix.header());
    let mut h1_bam = bam::Writer::from_path(&h1_bam_file, &header)
        .chain_err(|| ErrorKind::BamWriterOpenError(h1_bam_file))?;
    let mut h2_bam = bam::Writer::from_path(&h2_bam_file, &header)
        .chain_err(|| ErrorKind::BamWriterOpenError(h2_bam_file))?;
    let mut unassigned_bam = bam::Writer::from_path(&unassigned_bam_file, &header)
        .chain_err(|| ErrorKind::BamWriterOpenError(unassigned_bam_file))?;

    for iv in interval_lst {
        bam_ix
            .fetch(iv.tid, iv.start_pos, iv.end_pos + 1)
            .chain_err(|| ErrorKind::IndexedBamFetchError)?;

        for r in bam_ix.records() {
            let record = r.chain_err(|| ErrorKind::IndexedBamRecordReadError)?;

            if record.is_quality_check_failed()
                || record.is_duplicate()
                || record.is_secondary()
                || record.is_unmapped()
                || record.mapq() < min_mapq
                || record.is_supplementary()
            {
                continue;
            }

            let qname = u8_to_string(record.qname())?;

            if h1.contains(&qname) {
                h1_bam
                    .write(&record)
                    .chain_err(|| ErrorKind::BamRecordWriteError(qname))?;
            } else if h2.contains(&qname) {
                h2_bam
                    .write(&record)
                    .chain_err(|| ErrorKind::BamRecordWriteError(qname))?;
            } else {
                unassigned_bam
                    .write(&record)
                    .chain_err(|| ErrorKind::BamRecordWriteError(qname))?;
            }
        }
    }

    Ok(())
}

pub fn generate_flist_buffer(
    flist: &Vec<Fragment>,
    phase_variant: &Vec<bool>,
    max_p_miscall: f64,
    single_reads: bool,
    frag_ixs: &Vec<usize>,
    var_offset: usize
) -> Result<Vec<Vec<u8>>> {
    let mut buffer: Vec<Vec<u8>> = vec![];
<<<<<<< HEAD
    for frag_ix in frag_ixs.iter() {

        let frag = &flist[*frag_ix];
=======
    let mut frag_num = 0;
    for frag in flist {
>>>>>>> c3909566
        let mut prev_call = phase_variant.len() + 1;
        let mut quals: Vec<u8> = vec![];
        let mut blocks: usize = 0;
        let mut n_calls: usize = 0;

        for c in frag.clone().calls {
            if phase_variant[c.var_ix as usize] && c.qual < LogProb::from(Prob(max_p_miscall)) {
                n_calls += 1;
                if prev_call > phase_variant.len() || c.var_ix as usize - prev_call != 1 {
                    blocks += 1;
                }
                prev_call = c.var_ix as usize;
            }
        }
        if !single_reads && n_calls == 1 {
            continue;
        }
        if n_calls == 0 {
            continue;
        }

        let mut line: Vec<u8> = vec![];
        for u in blocks.to_string().into_bytes() {
            line.push(u as u8);
        }
        line.push(' ' as u8);

        let fid = match &frag.id {
            Some(ref fid) => {fid.clone()}
            None => {frag_num.to_string()}
        };

        for u in fid.clone().into_bytes() {
            line.push(u as u8);
        }
        //line.push(' ' as u8);

        let mut prev_call: u32 = phase_variant.len() as u32 + 1;

        for c in frag.clone().calls {
            if phase_variant[c.var_ix as usize] && c.qual < LogProb::from(Prob(max_p_miscall)) {
                if prev_call < c.var_ix && c.var_ix - prev_call == 1 {
                    ensure!(
                        c.allele == 0 as u8 || c.allele == 1 as u8,
                        "Allele is not valid for incorporation into fragment file."
                    );
                    line.push(
                        from_digit(c.allele as u32, 10)
                            .chain_err(|| "Error converting allele digit to char.")?
                            as u8,
                    )
                } else {
                    line.push(' ' as u8);
                    for u in (c.var_ix - var_offset + 1).to_string().into_bytes() {
                        line.push(u as u8);
                    }
                    line.push(' ' as u8);
                    ensure!(
                        c.allele == 0 as u8 || c.allele == 1 as u8,
                        "Allele is not valid for incorporation into fragment file."
                    );
                    line.push(
                        from_digit(c.allele as u32, 10)
                            .chain_err(|| "Error converting allele digit to char.")?
                            as u8,
                    )
                }
                let mut qint = *PHREDProb::from(c.qual) as u32 + 33;
                if qint > 126 {
                    qint = 126;
                }
                quals.push(qint as u8);
                prev_call = c.var_ix
            }
        }
        line.push(' ' as u8);
        line.append(&mut quals);
        //line.push('\n' as u8);
        line.push('\0' as u8);

        let mut charline: Vec<char> = vec![];
        for u in line.clone() {
            charline.push(u as char)
        }

        //println!("{}", charline.iter().collect::<String>());

        buffer.push(line);
        frag_num += 1;
    }
    Ok(buffer)
}

extern "C" {
    fn hapcut2(
        fragmentbuffer: *const *const u8,
        fragments: usize,
        snps: usize,
        hap1: *mut u8
    );
}


pub fn call_hapcut2(
    frag_buffer: &Vec<Vec<u8>>,
    fragments: usize,
    snps: usize,
    hap1: &mut Vec<u8>
) {
    unsafe {
        let mut frag_ptrs: Vec<*const u8> = Vec::with_capacity(frag_buffer.len());

        for line in frag_buffer {
            frag_ptrs.push(line.as_ptr());
        }

        hapcut2(
            frag_ptrs.as_ptr(),
            fragments,
            snps,
            hap1.as_mut_ptr()
        );
    }
}

pub fn calculate_mec(
    flist: &Vec<Fragment>,
    varlist: &mut VarList,
    max_p_miscall: f64,
) -> Result<()> {
    let hap_ixs = vec![0, 1];
    let ln_max_p_miscall = LogProb::from(Prob(max_p_miscall));

    for mut var in &mut varlist.lst {
        var.mec = 0;
        var.mec_frac_variant = 0.0;
        var.mec_frac_block = 0.0;
    }

    for f in 0..flist.len() {
        let mut mismatched_vars: Vec<Vec<u32>> = vec![vec![], vec![]];

        for &hap_ix in &hap_ixs {
            for call in &flist[f].calls {
                if call.qual < ln_max_p_miscall {
                    let var = &varlist.lst[call.var_ix as usize]; // the variant that the fragment call covers

                    if var.phase_set == None {
                        continue; // only care about phased variants.
                    }

                    let hap_allele = if hap_ix == 0 {
                        var.genotype.0
                    } else {
                        var.genotype.1
                    };

                    // read allele matches haplotype allele
                    if call.allele != hap_allele {
                        mismatched_vars[hap_ix].push(call.var_ix);
                    }
                }
            }
        }

        let min_error_hap = if mismatched_vars[0].len() < mismatched_vars[1].len() {
            0
        } else {
            1
        };

        for &ix in &mismatched_vars[min_error_hap] {
            varlist.lst[ix as usize].mec += 1;
        }
    }

    let mut block_mec: HashMap<usize, usize> = HashMap::new();
    let mut block_total: HashMap<usize, usize> = HashMap::new();

    for mut var in &mut varlist.lst {
        match var.phase_set {
            Some(ps) => {
                *block_mec.entry(ps).or_insert(0) += var.mec;
                *block_total.entry(ps).or_insert(0) += var.allele_counts.iter().sum::<u16>() as usize;
            }
            None => {}
        }
    }

    for mut var in &mut varlist.lst {
        match var.phase_set {
            Some(ps) => {
                var.mec_frac_block = *block_mec
                        .get(&ps)
                        .chain_err(|| "Error retrieving MEC for phase set.")?
                        as f64
                        / *block_total
                            .get(&ps)
                            .chain_err(|| "Error retrieving MEC for phase set.")?
                            as f64;
                var.mec_frac_variant =
                    var.mec as f64 / var.allele_counts.iter().sum::<u16>() as f64;
            }
            None => {}
        }
    }

    Ok(())
}<|MERGE_RESOLUTION|>--- conflicted
+++ resolved
@@ -148,14 +148,11 @@
     var_offset: usize
 ) -> Result<Vec<Vec<u8>>> {
     let mut buffer: Vec<Vec<u8>> = vec![];
-<<<<<<< HEAD
+
     for frag_ix in frag_ixs.iter() {
 
         let frag = &flist[*frag_ix];
-=======
-    let mut frag_num = 0;
-    for frag in flist {
->>>>>>> c3909566
+
         let mut prev_call = phase_variant.len() + 1;
         let mut quals: Vec<u8> = vec![];
         let mut blocks: usize = 0;
@@ -185,7 +182,7 @@
 
         let fid = match &frag.id {
             Some(ref fid) => {fid.clone()}
-            None => {frag_num.to_string()}
+            None => {frag_ix.to_string()}
         };
 
         for u in fid.clone().into_bytes() {
@@ -193,7 +190,7 @@
         }
         //line.push(' ' as u8);
 
-        let mut prev_call: u32 = phase_variant.len() as u32 + 1;
+        let mut prev_call: usize = phase_variant.len() + 1;
 
         for c in frag.clone().calls {
             if phase_variant[c.var_ix as usize] && c.qual < LogProb::from(Prob(max_p_miscall)) {
@@ -244,7 +241,6 @@
         //println!("{}", charline.iter().collect::<String>());
 
         buffer.push(line);
-        frag_num += 1;
     }
     Ok(buffer)
 }
@@ -296,7 +292,7 @@
     }
 
     for f in 0..flist.len() {
-        let mut mismatched_vars: Vec<Vec<u32>> = vec![vec![], vec![]];
+        let mut mismatched_vars: Vec<Vec<usize>> = vec![vec![], vec![]];
 
         for &hap_ix in &hap_ixs {
             for call in &flist[f].calls {
